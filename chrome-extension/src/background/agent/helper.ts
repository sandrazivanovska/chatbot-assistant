--- conflicted
+++ resolved
@@ -2,7 +2,6 @@
 import { ChatOpenAI } from '@langchain/openai';
 import { ChatAnthropic } from '@langchain/anthropic';
 import { ChatGoogleGenerativeAI } from '@langchain/google-genai';
-import { ChatGroq } from '@langchain/groq';
 import { ChatXAI } from '@langchain/xai';
 import type { BaseChatModel } from '@langchain/core/language_models/chat_models';
 import { ChatOllama } from '@langchain/ollama';
@@ -55,6 +54,9 @@
   const temperature = (modelConfig.parameters?.temperature ?? 0.1) as number;
   const topP = (modelConfig.parameters?.topP ?? 0.1) as number;
 
+  console.log('providerConfig', providerConfig);
+  console.log('modelConfig', modelConfig);
+
   switch (modelConfig.provider) {
     case ProviderTypeEnum.OpenAI: {
       return createOpenAIChatModel(providerConfig, modelConfig);
@@ -68,11 +70,6 @@
         topP,
         clientOptions: {},
       };
-      if (providerConfig.baseUrl) {
-        args.clientOptions = {
-          baseURL: providerConfig.baseUrl,
-        };
-      }
       return new ChatAnthropic(args);
     }
     case ProviderTypeEnum.Gemini: {
@@ -84,7 +81,17 @@
       };
       return new ChatGoogleGenerativeAI(args);
     }
-<<<<<<< HEAD
+    case ProviderTypeEnum.Grok: {
+      const args = {
+        model: modelConfig.modelName,
+        apiKey: providerConfig.apiKey,
+        temperature,
+        topP,
+        maxTokens,
+        configuration: {},
+      };
+      return new ChatXAI(args) as BaseChatModel;
+    }
     case ProviderTypeEnum.Ollama: {
       const args: {
         model: string;
@@ -106,45 +113,6 @@
         numCtx: 128000,
       };
       return new ChatOllama(args);
-=======
-    case LLMProviderEnum.Groq: {
-      temperature = 0.7;
-      const args: any = {
-        model: modelName,
-        apiKey: providerConfig.apiKey,
-        temperature,
-        maxTokens,
-        configuration: {},
-        modelKwargs: {
-          stop: [],
-          stream: false,
-        },
-      };
-      if (providerConfig.baseUrl) {
-        args.configuration = {
-          baseURL: providerConfig.baseUrl,
-        };
-      }
-      return new ChatGroq(args);
-    }
-    case LLMProviderEnum.Grok: {
-      temperature = 0.7;
-      topP = 0.9;
-      const args: any = {
-        model: modelName,
-        apiKey: providerConfig.apiKey,
-        temperature,
-        topP,
-        maxTokens,
-        configuration: {},
-      };
-      if (providerConfig.baseUrl) {
-        args.configuration = {
-          baseURL: providerConfig.baseUrl,
-        };
-      }
-      return new ChatXAI(args);
->>>>>>> a6036867
     }
     default: {
       // by default, we think it's a openai-compatible provider
